<<<<<<< HEAD
// Ensures these features are present or polyfilled
// See http://kangax.github.io/compat-table/es6/
require('core-js/fn/array/from')
require('core-js/fn/array/find-index')
require('core-js/fn/array/keys')
require('core-js/fn/object/assign')
=======
// TODO: size reduction
require('core-js/shim')
>>>>>>> 1ed5060c

if (typeof window !== 'undefined') {
  if (typeof window.Rx !== 'undefined') {
    // Insert helpful warning here
  } else {
<<<<<<< HEAD
    // In polyfill version we expose Rx, as users generally want to use the
    // same Rx as the library itself -- for example `Rx.Observable.empty()`
    window.Rx = require('rx')
=======
    // TODO: size reduction
    window.Rx = require('rxjs')
>>>>>>> 1ed5060c
  }
}

module.exports = require('./index')<|MERGE_RESOLUTION|>--- conflicted
+++ resolved
@@ -1,27 +1,17 @@
-<<<<<<< HEAD
 // Ensures these features are present or polyfilled
 // See http://kangax.github.io/compat-table/es6/
 require('core-js/fn/array/from')
 require('core-js/fn/array/find-index')
 require('core-js/fn/array/keys')
 require('core-js/fn/object/assign')
-=======
-// TODO: size reduction
-require('core-js/shim')
->>>>>>> 1ed5060c
 
 if (typeof window !== 'undefined') {
   if (typeof window.Rx !== 'undefined') {
     // Insert helpful warning here
   } else {
-<<<<<<< HEAD
     // In polyfill version we expose Rx, as users generally want to use the
     // same Rx as the library itself -- for example `Rx.Observable.empty()`
-    window.Rx = require('rx')
-=======
-    // TODO: size reduction
     window.Rx = require('rxjs')
->>>>>>> 1ed5060c
   }
 }
 
