--- conflicted
+++ resolved
@@ -3,17 +3,11 @@
   "version": "0.0.2-1",
   "description": "RethinkDB Horizon is an open-source developer platform for building realtime, scalable web apps.",
   "main": "dist/fusion.js",
-<<<<<<< HEAD
   "dependencies": {
     "babel-polyfill": "^6.3.14",
     "rx": "^4.0.7",
-    "rx-dom": "^7.0.3",
-    "rx-socket-subject": "^0.7.0",
     "snake-case": "^1.1.1"
   },
-=======
-  "dependencies": {},
->>>>>>> 264cacc5
   "devDependencies": {
     "babel-core": "^6.4.5",
     "babel-eslint": "^4.1.4",
