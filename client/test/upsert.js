'use strict'
const upsertSuite = window.upsertSuite = getData => () => {
  let data

  before(() => {
    data = getData()
  })

  // The `upsert` command stores documents in the database, and updates
  // them if they already exist.
  it(`updates existing documents or creates them if they don't exist`,
     assertCompletes(() =>
    data.upsert({ id: 1, a: { b: 1, c: 1 }, d: 1 }).toArray()
      // should return an array with an ID of the inserted document.
      .do(res => assert.deepEqual(res, [ 1 ]))
      // Let's make sure we get back the document that we put in.
      .mergeMap(() => data.find(1).fetch())
      // Check that we get back what we put in.
      .do(res => assert.deepEqual(res, { id: 1, a: { b: 1, c: 1 }, d: 1 }))
      // Let's update the document now
      .mergeMap(() => data.upsert({ id: 1, a: { c: 2 } })).toArray()
      // We should have gotten the ID back again
      .do(res => assert.deepEqual([ 1 ], res))
      // Make sure `upsert` updated the original document
      .mergeMap(() => data.find(1).fetch())
      // Check that the document was updated correctly
      .do(res => assert.deepEqual(res, { id: 1, a: { b: 1, c: 2 }, d: 1 }))
  ))

  // If we upsert a document without an ID, the ID is generated for us.
  // Let's run the same test as above (store the document and then update
  // it), but have the ID be generated for us.
  it('generates ids for documents without them', assertCompletes(() => {
    let new_id

    return data.upsert({ a: { b: 1, c: 1 }, d: 1 }).toArray()
      .do(res => {
        // should return an array with an ID of the inserted document.
        assert.isArray(res)
        assert.lengthOf(res, 1)
        assert.isString(res[0])
        new_id = res[0]
      })
      // Let's make sure we get back the document that we put in.
      .mergeMap(() => data.find(new_id).fetch())
      // Check that we get back what we put in.
      .do(res => assert.deepEqual(res, { id: new_id, a: { b: 1, c: 1 }, d: 1 }))
      // Let's update the document now
      .mergeMap(() => data.upsert({ id: new_id, a: { c: 2 } })).toArray()
      // We should have gotten the ID back again
      .do(res => assert.deepEqual(res, [ new_id ]))
      // Make sure `upsert` updated the original document
      .mergeMap(() => data.find(new_id).fetch())
      // Check that we get back what we put in.
      .do(res => assert.deepEqual(res, { id: new_id, a: { b: 1, c: 2 }, d: 1 }))
  }))

  // Upserting `null` is an error.
  it('fails if null is passed', assertThrows(
    'The argument to upsert must be non-null',
    () => data.upsert(null)
  ))

  // Upserting `undefined` is also an error.
  it('fails if undefined is passed', assertThrows(
    'The 1st argument to upsert must be defined',
    () => data.upsert(undefined)
  ))

  it('fails if no arguments are passed', assertThrows(
    'upsert must receive exactly 1 argument',
    () => data.upsert()
  ))

  // The `upsert` command allows storing multiple documents in one call.
  // Let's upsert a few kinds of documents and make sure we get them back.
  it('allows upserting multiple documents in one call', assertCompletes(() => {
    let new_id_0, new_id_1

    return data.upsert([ {}, { a: 1 }, { id: 1, a: 1 } ]).toArray()
      .do(res => {
        // should return an array with the IDs of the documents in
        // order, including the generated IDS.
        assert.isArray(res)
        assert.lengthOf(res, 3)
        assert.isString(res[0])
        assert.isString(res[1])
        assert.equal(1, res[2])

        new_id_0 = res[0]
        new_id_1 = res[1]
      })
      // Make sure we get what we put in.
<<<<<<< HEAD
      .flatMap(() => data.findAll(new_id_0, new_id_1, 1).fetch().toArray())
=======
      .mergeMap(() => data.findAll(new_id_0, new_id_1, 1).fetch({ asCursor: false }))
>>>>>>> 1ed5060c
      // We're supposed to get an array of documents we put in
      .do(res => assert.sameDeepMembers(res, [
        { id: new_id_0 },
        { id: new_id_1, a: 1 },
        { id: 1, a: 1 },
      ]))
  }))

  // If any operation in a batch upsert fails, everything is reported
  // as a failure.
  it('fails if any document in the batch fails ', assertErrors(() =>
    data.upsert([ { a: 1 }, null, { id: 1, a: 1 } ])
  ))

  // Upserting an empty batch of documents is ok, and returns an empty
  // array.
  it('allows upserting an empty batch', assertCompletes(() =>
    data.upsert([]).toArray()
      .do(res => {
        // should return an array with the IDs of the documents in
        // order, including the generated IDS.
        assert.lengthOf(res, 0)
      })
  ))
} // Testing `upsert`<|MERGE_RESOLUTION|>--- conflicted
+++ resolved
@@ -91,11 +91,7 @@
         new_id_1 = res[1]
       })
       // Make sure we get what we put in.
-<<<<<<< HEAD
-      .flatMap(() => data.findAll(new_id_0, new_id_1, 1).fetch().toArray())
-=======
-      .mergeMap(() => data.findAll(new_id_0, new_id_1, 1).fetch({ asCursor: false }))
->>>>>>> 1ed5060c
+      .mergeMap(() => data.findAll(new_id_0, new_id_1, 1).fetch().toArray())
       // We're supposed to get an array of documents we put in
       .do(res => assert.sameDeepMembers(res, [
         { id: new_id_0 },
