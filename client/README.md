--- conflicted
+++ resolved
@@ -27,11 +27,6 @@
 
 ## Docs
 
-<<<<<<< HEAD
-
-### Getting Started
-[Check out our Getting Started guide.](GETTING-STARTED.md)
-=======
 ### Getting Started
 
 While you could build and import this library, you wouldn't have any place to connect to! Once you have the [Horizon Server](/server) running, the Horizon client library is hosted by the server as seen in the getting started example below.
@@ -146,26 +141,9 @@
   // Triggers when disconnected from server
   horizon.onDisconnected().subscribe(() => console.log("Disconnected from Horizon Server"))
 ```
->>>>>>> 1ed5060c
 
 ### API
 
-* [Horizon](#horizon)
-* [Collection](#collection)
-* [above](#above-limit-integer--key-value-closed-string-)
-* [below](#below-limit-integer--key-value-closed-string-)
-* [fetch](#fetch)
-* [find](#find---id-any-)
-* [findAll](#findall--id-any----id-any--)
-* [limit](#limit-num-integer-)
-* [order](#order---directionascending-)
-* [remove](#remove-id-any--id-any-)
-* [removeAll](#removeall--id-any--id-any-----id-any---id-any---)
-* [replace](#replace--)
-* [store](#store-------)
-* [upsert](#upsert------)
-* [watch](#watch--rawchanges-false--)
-
 #### Horizon
 
 Object which initializes the connection to a Horizon Server.
@@ -174,7 +152,7 @@
 
 ###### Example
 
-```js
+```javascript
 const Horizon = require("@horizon/client")
 const horizon = Horizon()
 
@@ -186,7 +164,7 @@
 Object which represents a collection of documents on which queries can be performed.
 
 ###### Example
-```js
+```javascript
 // Setup connection the Horizon server
 const Horizon = require("@horizon/client")
 const horizon = Horizon()
@@ -195,7 +173,7 @@
 const messages = horizon('messages')
 ```
 
-##### above( *limit* *&lt;integer&gt;* || *{key: value}*, *closed* *&lt;string&gt;* )
+##### above(*limit integer* || *{key: value}*, *closed string*)
 
 The `.above` method can be chained onto all methods with the exception of `.find` and `.limit` and restricts the range of results returned.
 
@@ -205,425 +183,297 @@
 
 ###### Example
 
+```javascript
+
+chat.store([{
+  id: 1,
+  text: "Top o' the morning to ya! 🇮🇪",
+  author: "kittybot"
+}, {
+  id: 2,
+  text: "Howdy! 🇺🇸",
+  author: "grey"
+}, {
+  id: 3,
+  text: "Bonjour 🇫🇷",
+  author: "coffeemug"
+}, {
+  id: 4,
+  text: "Gutentag 🇩🇪",
+  author: "deontologician"
+}, {
+  id: 5,
+  text: "G'day 🇦🇺",
+  author: "dalanmiller"
+}]);
+
+// Returns docs with id 4 and 5
+chat.messages.order("id").above(3);
+
+// Returns docs with id 3, 4, and 5
+chat.messages.order("id").above(3, "closed");
+
+// Returns the documents with ids 1, 2, 4, and 5 (alphabetical)
+chat.messages.order("id").above({author: "d"});
+```
+
+##### below([limit integer || {key: value}], closed string)
+
+The `.below` method can only be chained onto an `.order(...)` method and limits the range of results returned.
+
+The first parameter if an integer will limit based on `id` and if an object is provided the limit will be on the key provided and its value.
+
+The second parameter allows only either "closed" or "open" as arguments for inclusive or exclusive behavior for the limit value.
+
+###### Example
+
+```javascript
+
+chat.store([{
+  id: 1,
+  text: "Top o' the morning to ya! 🇮🇪",
+  author: "kittybot"
+}, {
+  id: 2,
+  text: "Howdy! 🇺🇸",
+  author: "grey"
+}, {
+  id: 3,
+  text: "Bonjour 🇫🇷",
+  author: "coffeemug"
+}, {
+  id: 4,
+  text: "Gutentag 🇩🇪",
+  author: "deontologician"
+}, {
+  id: 5,
+  text: "G'day 🇦🇺",
+  author: "dalanmiller"
+}]);
+
+// Returns docs with id 1 and 2
+chat.messages.order("id").below(3);
+
+// Returns docs with id 1, 2, and 3
+chat.messages.order("id").below(3, "closed");
+
+// Returns the document with id 3 (alphabetical)
+chat.messages.order("id").below({author: "d"});
+```
+
+##### find(*object*)
+
+Retrieve a single object from the Horizon collection.
+
+###### Example
+
+```javascript
+// Using id, both are equivalent
+chats.find(1)
+chats.find({id:1})
+
+// Using another field
+chats.find({name: "dalan"})
+```
+
+##### findAll(*object* [, *object*])
+
+Retrieve multiple objects from the Horizon collection. Returns `[]` if queried documents do not exist.
+
+###### Example
+
+```javascript
+chats.findAll({id: 1}, {id: 2});
+
+chats.findAll({name: "dalan"}, {id: 3});
+```
+
+##### limit(*num integer*)
+
+Limit the output of a query to the provided number of documents. If the result of the query prior to `.limit(...)` is fewer than the value passed to `.limit` then the results returned will be limited to that amount.
+
+If using `.limit(...)` it must be the final method in your query.
+
+##### Example
+
+```javascript
+
+chats.limit(5);
+
+chats.findAll({author: "dalan"}).limit(5);
+
+chats.order("datetime", "descending").limit(5);
+```
+
+##### order(*string* [, *direction*="ascending"])
+
+Order the results of the query by the given field string. The second parameter is also a string that determines order direction. Default is ascending ⏫.
+
+###### Example
+
+```javascript
+chats.order("id");
+
+// Equal result
+chats.order("name");
+chats.order("name", "ascending");
+
+chats.order("age", "descending");
+```
+
+##### remove(*id string* || *{id: integer}*)
+
+Remove a single document from the collection. Takes an `id` representing the `id` of the document to remove or an object that has an `id` key.
+
+###### Example
+
+```javascript
+
+// Equal results
+chat.remove(1);
+chat.remove({id:1})
+
+```
+##### removeAll(*[id integer [, id integer]]* || *{id: integer [,{id: integer}]}*)
+
+Remove multiple documents from the collection via an array of `id` integers or an array of objects that have an `id` key.
+
+###### Example
+
+```javascript
+
+// Equal results
+chat.removeAll([1, 2, 3]);
+chat.removeAll([{id: 1}, {id: 2}, {id: 3}]);
+```
+
+##### replace(*{}*)
+
+The `replace` command replaces documents already in the database. An error will occur if the document does not exist.
+
+###### Example
+
+```javascript
+
+// Will result in error
+chat.replace({
+  id: 1,
+  text: "Oh, hello"
+});
+
+// Store a document
+chat.store({
+  id: 1,
+  text: "Howdy!"
+});
+
+// Replace will be successful
+chat.replace({
+  id: 1,
+  text: "Oh, hello!"
+});
+```
+
+##### upsert(*{}* || *{} [,{}]*)
+
+The `upsert` method allows storing multiple documents in one call. If any of them exist, the existing version of the document will be updated with the new version supplied to the method.
+
+###### Example
+
+```javascript
+
+chat.store({
+  id:1,
+  text: "Hi 😁"
+});
+
+chat.upsert([{
+  id: 1,
+  text: "Howdy 😅"
+}, {
+  id: 2,
+  text: "Hello there!"
+}, {
+  id: 3,
+  text: "How have you been?"
+}]);
+
+chat.find(1).fetch().toPromise().then((message) => {
+
+  // Returns "Howdy 😅"
+  console.log(message.text);
+});
+
+```
+
+##### watch({ rawChanges: false })
+
+Turns the query into a changefeed query, returning an observable that receives a live-updating view of the results every time they change.
+
+###### Example
+
+This query will get all chats in an array every time a chat is added,
+removed or deleted.
+
 ```js
-
-// {
-//  id: 1,
-//  text: "Top o' the morning to ya! 🇮🇪",
-//  author: "kittybot"
-// }, {
-//  id: 2,
-//  text: "Howdy! 🇺🇸",
-//  author: "grey"
-// }, {
-//  id: 3,
-//  text: "Bonjour 🇫🇷",
-//  author: "coffeemug"
-// }, {
-//  id: 4,
-//  text: "Gutentag 🇩🇪",
-//  author: "deontologician"
-// }, {
-//  id: 5,
-//  text: "G'day 🇦🇺",
-//  author: "dalanmiller"
-// }
-
-// Returns docs with id 4 and 5
-chat.messages.order("id").above(3).fetch().forEach(doc => console.log(doc));
-
-// Returns docs with id 3, 4, and 5
-chat.messages.order("id").above(3, "closed").fetch().forEach(doc => console.log(doc));
-
-// Returns the documents with ids 1, 2, 4, and 5 (alphabetical)
-chat.messages.order("id").above({author: "d"}).fetch().forEach(doc => console.log(doc));
-```
-
-##### below( *limit* *&lt;integer&gt;* || *{key: value}*, *closed* *&lt;string&gt;* )
-
-The `.below` method can only be chained onto an `.order(...)` method and limits the range of results returned.
-
-The first parameter if an integer will limit based on `id` and if an object is provided the limit will be on the key provided and its value.
-
-The second parameter allows only either "closed" or "open" as arguments for inclusive or exclusive behavior for the limit value.
-
-###### Example
-
-```javascript
-
-// {
-//  id: 1,
-//  text: "Top o' the morning to ya! 🇮🇪",
-//  author: "kittybot"
-// }, {
-//  id: 2,
-//  text: "Howdy! 🇺🇸",
-//  author: "grey"
-// }, {
-//  id: 3,
-//  text: "Bonjour 🇫🇷",
-//  author: "coffeemug"
-// }, {
-//  id: 4,
-//  text: "Gutentag 🇩🇪",
-//  author: "deontologician"
-// }, {
-//  id: 5,
-//  text: "G'day 🇦🇺",
-//  author: "dalanmiller"
-// }
-
-// Returns docs with id 1 and 2
-chat.messages.order("id").below(3).fetch().forEach(doc => console.log(doc));
-
-// Returns docs with id 1, 2, and 3
-chat.messages.order("id").below(3, "closed").fetch().forEach(doc => console.log(doc));
-
-// Returns the document with id 3 (alphabetical)
-chat.messages.order("id").below({author: "d"}).fetch().forEach(doc => console.log(doc));
-```
-
-##### fetch()
-
-Queries for the results of a query currently, without updating results when they change. This is used to complete and send
-the query request.
+horizon('chats').watch().forEach(allChats => {
+  console.log('Chats: ', allChats)
+})
+
+// Sample output
+Chats: []
+Chats: [{ id: 1, chat: 'Hey there' }]
+Chats: [{ id: 1, chat: 'Hey there' }, {id: 2, chat: 'Ho there' }]
+Chats: [{ id: 2, chat: 'Ho there' }]
+```
+
+Alternately, you can provide the `rawChanges: true` option to receive change documents from the server directly, instead of having the client maintain the array of results for you.
+
+``` js
+horizon('chats').watch({ rawChanges: true }).forEach(change => {
+  console.log('Chats changed:', change)
+})
+
+// Sample output
+Chat changed: { type: 'state', state: 'synced' }
+Chat changed: { type: 'added', new_val: { id: 1, chat: 'Hey there' }, old_val: null }
+Chat changed: { type: 'added', new_val: { id: 2, chat: 'Ho there' }, old_val: null }
+Chat changed: { type: 'removed', new_val: null, old_val: { id: 1, chat: 'Hey there' } }
+```
+
+##### fetch({ asCursor: true })
+
+Queries for the results of a query currently, without updating results when they change
 
 ##### Example
 
-```js
+```javascript
 
 // Returns the entire contents of the collection
-horizon('chats').fetch().forEach(
+horizon('chats').fetch().subscribe(
   result => console.log('Result:', result),
   err => console.error(err),
   () => console.log('Results fetched, query done!')
 )
 
 // Sample output
-// Result: { id: 1, chat: 'Hey there' }
-// Result: { id: 2, chat: 'Ho there' }
-// Results fetched, query done!
-```
-
-If you would rather get the results all at once as an array, you can
-chain `.toArray()` to the call:
-
-```js
-horizon('chats').fetch().toArray().forEach(
-  results => console.log('All results: ', results),
+Result: { id: 1, chat: 'Hey there' }
+Result: { id: 2, chat: 'Ho there' }
+Results fetched, query done!
+```
+
+If you pass `asCursor: false`, you will get the entire result set at once as an array.
+
+``` js
+horizon('chats').fetch({ asCursor: false }).subscribe(
+  results => console.log('Results: ', result),
   err => console.error(err),
   () => console.log('Results fetched, query done!')
 )
 
 // Sample output
-// All results: [ { id: 1, chat: 'Hey there' }, { id: 2, chat: 'Ho there' } ]
-// Results fetched, query done!
-```
-
-##### find( *{}* || *id* *&lt;any&gt;* )
-
-Retrieve a single object from the Horizon collection.
-
-###### Example
-
-```js
-// Using id, both are equivalent
-chats.find(1).fetch().forEach(doc => console.log(doc));
-chats.find({ id: 1 }).fetch().forEach(doc => console.log(doc));
-
-// Using another field
-chats.find({ name: "dalan" }).fetch().forEach(doc => console.log(doc));
-```
-
-##### findAll( *{ id:* *&lt;any&gt; }* [, *{ id:* *&lt;any&gt; }*] )
-
-Retrieve multiple objects from the Horizon collection. Returns `[]` if queried documents do not exist.
-
-###### Example
-
-```js
-chats.findAll({ id: 1 }, { id: 2 }).fetch().forEach(doc => console.log(doc));
-
-chats.findAll({ name: "dalan" }, { id: 3 }).fetch().forEach(doc => console.log(doc));
-```
-
-##### forEach( *readResult[s]* *&lt;function&gt;*, *error* *&lt;function&gt;*, *completed* *&lt;function&gt;* || *writeResult[s] *&lt;function&gt;*, *error* *&lt;function&gt;* || *changefeedHandler* *&lt;function&gt;*, *error* *&lt;function&gt;*)
-
-Means of providing handlers to a query on a Horizon collection.
-
-###### Example
-
-When `.forEach` is chained off of a read operation it accepts three functions as parameters. A results handler, a error handler, and a result completion handler.
-
-```js
-// Documents are returned one at a time.
-chats.fetch().forEach(
-  (result) => { console.log("A single document =>" + result ) },
-  (error) => { console.log ("Danger Will Robinson 🤖! || " + error ) },
-  () => { console.log("Read is now complete" ) }
-);
-
-// To wait and retrieve all documents as a single array instead of immediately one at a time.
-chats.toArray().fetch().forEach(
-  (result) => { console.log("A single document =>" + result ) },
-  (error) => { console.log ("Danger Will Robinson 🤖! || " + error ) },
-  () => { console.log("Read is now complete" ) }
-);
-```
-
-When `.forEach` is chained off of a write operation it accepts two functions, one which handles successful writes and handles the returned `id` of the document from the server as well as an error handler.
-
-```js
-chats.store([
-    { text: "So long, and thanks for all the 🐟!" },
-    { id: 2, text: "Don't forget your towel!" }
-  ]).forEach(
-    (id) => { console.log("A saved document id =>" + id ) },
-    (error) => { console.log ("An error has occurred || " + error ) },
-  );
-
-// Output:
-// f8dd67dc-2301-487a-85ab-c4b573acad2d
-// 2 (because `id` was provided)
-```
-
-When `.forEach` is chained off of a changefeed it accepts two functions, one which handles the changefeed results as well as an error handler.
-
-```js
-chats.watch().forEach(
-  (chats) => { console.log("The entire chats collection triggered by changes =>" + chats ) },
-  (error) => { console.log ("An error has occurred || " + error ) },
-);
-```
-
-##### limit( *num* *&lt;integer&gt;* )
-
-Limit the output of a query to the provided number of documents. If the result of the query prior to `.limit(...)` is fewer than the value passed to `.limit` then the results returned will be limited to that amount.
-
-If using `.limit(...)` it must be the final method in your query.
-
-###### Example
-
-```js
-
-chats.limit(5).fetch().forEach(doc => console.log(doc));
-
-chats.findAll({ author: "dalan" }).limit(5).fetch().forEach(doc => console.log(doc));
-
-chats.order("datetime", "descending").limit(5).fetch().forEach(doc => console.log(doc));
-```
-
-##### order( *<string>* [, *direction*="ascending"] )
-
-Order the results of the query by the given field string. The second parameter is also a string that determines order direction. Default is ascending ⏫.
-
-###### Example
-
-```js
-chats.order("id").fetch().forEach(doc => console.log(doc));
-
-// Equal result
-chats.order("name").fetch().forEach(doc => console.log(doc));
-chats.order("name", "ascending").fetch().forEach(doc => console.log(doc));
-
-chats.order("age", "descending").fetch().forEach(doc => console.log(doc));
-```
-
-##### remove( *id* *&lt;any>* || *{id:* *\<any>}* )
-
-Remove a single document from the collection. Takes an `id` representing the `id` of the document to remove or an object that has an `id` key.
-
-###### Example
-
-```javascript
-
-// Equal results
-chat.remove(1);
-chat.remove({ id: 1 })
-
-```
-##### removeAll( [ *id* *&lt;any&gt;* [, *id* *&lt;any&gt;* ]] || [ *{* *id:* *&lt;any&gt;* [, *{* *id:* *&lt;any&gt;* *}* ]] )
-
-Remove multiple documents from the collection via an array of `id` integers or an array of objects that have an `id` key.
-
-###### Example
-
-```js
-
-// Equal results
-chat.removeAll([1, 2, 3]);
-chat.removeAll([{ id: 1 }, { id: 2 }, { id: 3 }]);
-```
-
-##### replace( *{}* )
-
-The `replace` command replaces documents already in the database. An error will occur if the document does not exist.
-
-###### Example
-
-```js
-
-// Will result in error
-chat.replace({
-  id: 1,
-  text: "Oh, hello"
-});
-
-// Store a document
-chat.store({
-  id: 1,
-  text: "Howdy!"
-});
-
-// Replace will be successful
-chat.replace({
-  id: 1,
-  text: "Oh, hello!"
-});
-```
-
-##### store( *{}* || [ *{}* [, *{}*] )
-
-The `store` method stores objects or arrays of objects. One can also chain `.forEach` off of `.store` which takes two
-functions to handle store succeses and errors.
-
-###### Example
-
-```js
-chat.store({
-  id:1,
-  text: "Hi 😁"
-});
-
-chat.find({ id: 1 }).fetch().forEach((doc) => {
-  console.log(doc); // matches stored document above
-});
-
-chat.store({ id: 2, text: "G'day!" }).forEach(
-  (id) => { console.log("saved doc id: " + id) },
-  (error) => { console.log(err) }
-);
-
-```
-
-##### upsert( *{}* || [ *{}* [, *{}* ]] )
-
-The `upsert` method allows storing a single or multiple documents in a single call. If any of them exist, the existing version of the document will be updated with the new version supplied to the method. Replacements are determined by already existing documents with an equal `id`.
-
-###### Example
-
-```javascript
-
-chat.store({
-  id: 1,
-  text: "Hi 😁"
-});
-
-chat.upsert([{
-  id: 1,
-  text: "Howdy 😅"
-}, {
-  id: 2,
-  text: "Hello there!"
-}, {
-  id: 3,
-  text: "How have you been?"
-}]);
-
-<<<<<<< HEAD
-chat.find(1).fetch().forEach((doc) => {
-=======
-chat.find(1).fetch().toPromise().then((message) => {
-
->>>>>>> 1ed5060c
-  // Returns "Howdy 😅"
-  console.log(message.text);
-});
-
-```
-
-##### watch( *{ rawChanges: false }* )
-Turns the query into a changefeed query, returning an observable that receives a live-updating view of the results every time they change.
-
-###### Example
-
-This query will get all chats in an array every time a chat is added,
-removed or deleted.
-
-```js
-horizon('chats').watch().forEach(allChats => {
-  console.log('Chats: ', allChats)
-})
-
-// Sample output
-// Chats: []
-// Chats: [{ id: 1, chat: 'Hey there' }]
-// Chats: [{ id: 1, chat: 'Hey there' }, {id: 2, chat: 'Ho there' }]
-// Chats: [{ id: 2, chat: 'Ho there' }]
-```
-
-Alternately, you can provide the `rawChanges: true` option to receive change documents from the server directly, instead of having the client maintain the array of results for you.
-
-```js
-horizon('chats').watch({ rawChanges: true }).forEach(change => {
-  console.log('Chats changed:', change)
-})
-
-// Sample output
-// Chat changed: { type: 'state', state: 'synced' }
-// Chat changed: { type: 'added', new_val: { id: 1, chat: 'Hey there' }, old_val: null }
-// Chat changed: { type: 'added', new_val: { id: 2, chat: 'Ho there' }, old_val: null }
-// Chat changed: { type: 'removed', new_val: null, old_val: { id: 1, chat: 'Hey there' } }
-```
-
-## Authenticating
-
-There are three types of authentication types that Horizon recognizes.
-
-### Unauthenticated
-
-The first auth type is unauthenticated. One [JWT](https://jwt.io/) is shared by all unauthenticated users. To create a connection using the 'unauthenticated' method do:
-
-``` js
-const horizon = Horizon({ authType: 'unauthenticated' });
-```
-
-This is the default authentication method and provides no means to separate user permissions or data in the Horizon application.
-
-### Anonymous
-
-The second auth type is anonymous. If anonymous authentication is enabled in the config, any user requesting anonymous authentication will be given a new JWT, with no other confirmation necessary. The server will create a user entry in the users table for this JWT, with no other way to authenticate as this user than by passing the JWT back. (This is done under the hood with the jwt being stored in localStorage and passed back on subsequent requests automatically).
-
-``` js
-const horizon = Horizon({ authType: 'anonymous' });
-```
-
-This type of authentication is useful when you need to differentiate users but don't want to use a popular 3rd party to authenticate them. This is essentially the means of "Creating an account" or "Signing up" for people who use your website.
-
-### Token
-
-This is the only method of authentication that verifies a user's identity with a third party. To authenticate, first pick an OAuth identity provider. For example, to use Twitter for authentication, you might do something like:
-
-``` js
-const horizon = Horizon({ authType: 'token' });
-if (!horizon.hasAuthToken()) {
-  horizon.authEndpoint('twitter').toPromise()
-    .then((endpoint) => {
-      window.location.pathname = endpoint;
-    })
-} else {
-  // We have a token already, do authenticated horizon stuff here...
-}
-```
-After logging in with Twitter, the user will be redirected back to the app, where the Horizon client will grab the JWT from the redirected url, which will be used on subsequent connections where `authType = 'token'`. If the token is lost (because of a browser wipe, or changing computers etc), the user can be recovered by re-authenticating with Twitter.
-
-This is type of authentication is useful for quickly getting your application running with information relevant to your application provided by a third party. Users don't need to create yet another user acount for your application and can reuse the ones they already have.
-
-### Clearing tokens
-
-Sometimes you may wish to delete all authentication tokens from localStorage. You can do that with:
-
-``` js
-// Note the 'H'
-Horizon.clearAuthTokens()
-```+Results: [ { id: 1, chat: 'Hey there' }, { id: 2, chat: 'Ho there' } ]
+Results fetched, query done!
+```
+
+Doing `.fetch({ asCursor: false })` is basically equivalent to `.fetch().toArray()`, but it can be less verbose in cases where you want a `fetch()` query to work similarly to a `.watch()` query.