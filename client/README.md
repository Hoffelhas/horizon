# Fusion Client Library

The Fusion client library is how your app will interact with the [Fusion server](/server).

## Setup and Building

You first need to install dependencies and then build the client library using Gulp.

1. `npm install`
2a. `node build.js`
2b. `node build.js watch`

## Running tests

* Open `test/test.html` in your browser after getting setup and while you also have Fusion server running.


## Docs

### Getting Started

First you need to ensure that you have the `fusion.js` client library.

Note: that you'll want to have `http` instead of `https` if you started Fusion Server with `--unsecure`. By default Fusion Server hosts the `fusion.js` client library on it's host on port 8181.

```javascript
...
<head>
<script src="https://localhost:8181/fusion.js"></script>
</head>
...
```

Then wherever you want to use Project Fusion you will need to `require` the Fusion client library and then connect to your running instance of Fusion Server.

Note: if you started Fusion Server with `--unsecure`, you'll need to follow the commented out example.

```javascript
const Fusion = require("Fusion");
const fusion = new Fusion("localhost:8181");

// const fusion = new Fusion("localhost:8181",
//  {secure: false}
// );
```

From here you can start to interact with RethinkDB collections through the Fusion collection.  

**Note:**  Having `--dev` mode enabled on the Fusion Server creates collections and indexes automatically.

```javascript
const chat = fusion("messages");
```

Now, `chat` is a Fusion collection of documents. You can perform a variety of operations on this collection to filter them down to the ones you need.

```javascript

chats = [];

// Retrieve all messages from the server
retrieveMessages = () => {
  chat.value()
  // Retrieval successful, update our model
  .then((result) => {
    chats.concat(result);
  })
  // Error occurred
  .catch((error) => {
    console.log(error);
  });
}

// Retrieve and single item by id
retrieveMessage = (id) => {
  chat.find(id).value()
    // Retrieval successful
    .then((result) => {
      chats.push(result);
    })
    // Error occurred
    .catch((error) => {
      console.log(error);
    });
}

// Store new item
storeMessage = (message) => {
   chat.store(message)
    // Returns id of saved objects
    .then((result) => console.log(result))
    // Returns server error message
    .catch((error) => console.log(error));
}

// Replace item that has equal `id` field
//  or insert if it doesn't exist.
updateMessage = (message) => {
  chat.replace(message);
}

// Remove item from collection
deleteMessage = (message) =>{
  chat.remove(message);
}
```

And lastly, the `.subscribe(...)` method exposes all the changefeeds awesomeness you could want from RethinkDB. Using just `chat.subscribe`, any events on any of the documents in the collection will be pushed to you where you can specify functions to handle these changes. You can also `.subscribe` to changes on a query or a single document.

```javascript
chats = [];

chat.subscribe({
  // Initially returns all results from query
  onAdded: (newMessage) => {
    chats.push(newMessage);
  },

  // Triggers on document modifications, receive old version and new version of document
  onChanged: (newMessage, oldMessage) => {  
    chats = chats.map((message) => {
      if (message.id === newMessage.id){
        return newMessage;
      } else {
        return message;
      }
    });
  },

  // Triggers when item is deleted
  onRemoved: (deletedMessage) => {
    chats = chats.map((message) => {
      if (message.id !== deletedMessage.id){
          return message
      }
    });  
  },

  // When error occurs on server
  onError: (error) => console.log(error),

  // Triggers when client successfully connects to server
  onConnected: () => console.log("Connected to Fusion Server"),

  // Triggers when disconnected from server
  onDisconnected: () => console.log("Disconnected from Fusion Server")
})
```

### API

#### Fusion

Object which initializes the connection to a Fusion Server.

###### Example

```javascript
const Fusion = require("fusion");
const fusion = new Fusion("localhost:8181");
```

#### Collection

Object which represents a collection of documents on which queries can be performed.

###### Example
```javascript

const Fusion = require("fusion");
const fusion = new Fusion("localhost:8181");

//Fusion Collection
const messages = fusion("messages");

```

##### above(*limit integer* || *{key: value}*, *closed string*)

The `.above` method can be chained onto all methods with the exception of `.find` and `.limit` and restricts the range of results returned.

The first parameter if an integer will limit based on `id` and if an object is provided the limit will be on the key provided and its value.

The second parameter allows only either "closed" or "open" as arguments for inclusive or exclusive behavior for the limit value.

###### Example

```javascript

chat.store([{
  id: 1,
  text: "Top o' the morning to ya! 🇮🇪",
  author: "kittybot"
}, {
  id: 2,
  text: "Howdy! 🇺🇸",
  author: "grey"
}, {
  id: 3,
  text: "Bonjour 🇫🇷",
  author: "coffeemug"
}, {
  id: 4,
  text: "Gutentag 🇩🇪",
  author: "deontologician"
}, {
  id: 5,
  text: "G'day 🇦🇺",
  author: "dalanmiller"
}]);

// Returns docs with id 4 and 5
chat.messages.order("id").above(3);

// Returns docs with id 3, 4, and 5
chat.messages.order("id").above(3, "closed");

// Returns the documents with ids 1, 2, 4, and 5 (alphabetical)
chat.messages.order("id").above({author: "d"});
```

##### below(limit integer || {key: value}, closed string)

The `.below` method can only be chained onto an `.order(...)` method and limits the range of results returned.

The first parameter if an integer will limit based on `id` and if an object is provided the limit will be on the key provided and its value.

The second parameter allows only either "closed" or "open" as arguments for inclusive or exclusive behavior for the limit value.

###### Example

```javascript

chat.store([{
  id: 1,
  text: "Top o' the morning to ya! 🇮🇪",
  author: "kittybot"
}, {
  id: 2,
  text: "Howdy! 🇺🇸",
  author: "grey"
}, {
  id: 3,
  text: "Bonjour 🇫🇷",
  author: "coffeemug"
}, {
  id: 4,
  text: "Gutentag 🇩🇪",
  author: "deontologician"
}, {
  id: 5,
  text: "G'day 🇦🇺",
  author: "dalanmiller"
}]);

// Returns docs with id 1 and 2
chat.messages.order("id").below(3);

// Returns docs with id 1, 2, and 3
chat.messages.order("id").below(3, "closed");

// Returns the document with id 3 (alphabetical)
chat.messages.order("id").below({author: "d"});
```

##### find(*object*)

Retrieve a single object from the Fusion collection.

###### Example

```javascript
// Using id, both are equivalent
chats.find(1)
chats.find({id:1})

// Using another field
chats.find({name: "dalan"})
```

##### findAll(*object* [, *object*])

Retrieve multiple objects from the Fusion collection. Returns `[]` if queried documents do not exist.

###### Example

```javascript
chats.findAll({id: 1}, {id: 2});

chats.findAll({name: "dalan"}, {id: 3});
```

##### limit(*num integer*)

Limit the output of a query to the provided number of documents. If the result of the query prior to `.limit(...)` is fewer than the value passed to `.limit` then the results returned will be limited to that amount.

If using `.limit(...)` it must be the final method in your query.

##### Example

```javascript

chats.limit(5);

chats.findAll({author: "dalan"}).limit(5);

chats.order("datetime", "descending").limit(5);
```

##### order(*string* [, *direction*="ascending"])

Order the results of the query by the given field string. The second parameter is also a string that determines order direction. Default is ascending ⏫.

###### Example

```javascript
chats.order("id");

// Equal result
chats.order("name");
chats.order("name", "ascending");

chats.order("age", "descending");
```

##### remove(*id string* || *{id: integer}*)

Remove a single document from the collection. Takes an `id` representing the `id` of the document to remove or an object that has an `id` key.

###### Example

```javascript

// Equal results
chat.remove(1);
chat.remove({id:1})

```
##### removeAll(*[id integer [, id integer]]* || *{id: integer [,{id: integer}]}*)

Remove multiple documents from the collection via an array of `id` integers or an array of objects that have an `id` key.

###### Example

```javascript

// Equal results
chat.removeAll([1, 2, 3]);
chat.removeAll([{id: 1}, {id: 2}, {id: 3}]);
```

##### replace(*{}*)

The `replace` command replaces documents already in the database. An error will occur if the document does not exist.

###### Example

```javascript

// Will result in error
chat.replace({
  id: 1,
  text: "Oh, hello"
});

// Store a document
chat.store({
  id: 1,
  text: "Howdy!"
});

// Replace will be successful
chat.replace({
  id: 1,
  text: "Oh, hello!"
});
```

##### upsert(*{}* || *{} [,{}]*)

The `upsert` method allows storing multiple documents in one call. If any of them exist, the existing version of the document will be updated with the new version supplied to the method.

###### Example

```javascript

chat.store({
  id:1,
  text: "Hi 😁"
});

chat.upsert([{
  id: 1,
  text: "Howdy 😅"
}, {
  id: 2,
  text: "Hello there!"
}, {
  id: 3,
  text: "How have you been?"
}]);

chat.find(1).value().then((message) => {

  // Returns "Howdy 😅"
  console.log(message.text);
});

```

##### subscribe([*{callback map}*])

Subscription method which returns a subscription object where one can define functions for the appropriate callbacks.

###### Example

```javascript
chat.subscribe()

chat.onAdded = (newMessage) => {
  console.log(newMessage);
}

// OR

chat.subscribe({
  onAdded: (newMessage) => {},
  onChanged: (change) => {
    // Change has both `new_val` and `old_val` keys
    console.log(change.new_val);
    console.log(change.old_val);
  },
  onRemoved: (deletedMessage) =>  {},
  onError: (error) => {},
  onConnected: () => {},
  onDisconnected: () => {}
});

```

##### value()

Finishes a query and results in a Promise.

<<<<<<< HEAD
##### Example

```javascript

// Returns the entire contents of the collection
chat.value().then((result) => {
  // Array of all documents in the collection
  console.log(result)
})

```
=======
Open `test/test.html` in your browser
>>>>>>> fbaa8adf
<|MERGE_RESOLUTION|>--- conflicted
+++ resolved
@@ -13,7 +13,6 @@
 ## Running tests
 
 * Open `test/test.html` in your browser after getting setup and while you also have Fusion server running.
-
 
 ## Docs
 
@@ -442,7 +441,6 @@
 
 Finishes a query and results in a Promise.
 
-<<<<<<< HEAD
 ##### Example
 
 ```javascript
@@ -453,7 +451,4 @@
   console.log(result)
 })
 
-```
-=======
-Open `test/test.html` in your browser
->>>>>>> fbaa8adf
+```