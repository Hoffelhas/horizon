--- conflicted
+++ resolved
@@ -5,16 +5,10 @@
         <script src="http://localhost:8181/fusion.js"></script>
         <script>
          "use strict";
-<<<<<<< HEAD
          var Fusion = require('Fusion');
-         var fusion = new Fusion("localhost:31420", false);
+         var fusion = new Fusion("localhost:8181", false);
          var blob = fusion('blob');
          var subscription;
-=======
-         var fusion = require('Fusion');
-         var Fusion = new fusion.Fusion("localhost:8181");
-         var blob = Fusion('blob')
->>>>>>> f48bf988
          blob.value().then((data) => {
              console.log("Application got back:" + JSON.stringify(data));
          }, (err) => {
