'use strict'

const Fusion = require('Fusion')
<<<<<<< HEAD
Fusion.enableLogging()
const fusion = new Fusion('localhost:8181')
=======
const fusion = new Fusion('localhost:8181/fusion')
>>>>>>> 65102117
const chat = fusion('chat')
const app = new Vue({

  el: '#app',
  data: {
    newMessage: '',
    avatar_url: `http://api.adorable.io/avatars/50/${new Date().getMilliseconds()}.png`,
    messages: [],
  },

  computed: {

    limitedMessages: function() {
      this.messages.sort(function(a, b) {
        if (a.id > b.id) {
          return 1
        } else {
          return -1
        }
      });

      console.log(this.messages.slice(-8))
      return this.messages.slice(-8)
    },


  },

  methods: {
    addMessage: function() {
      let text = this.newMessage.trim();
      if (text) {
        chat.store({
          text: text,
          id: new Date(),
          url: this.avatar_url,
        });
        this.newMessage = '';
      }
    },

    addedChange: function(newDoc) {
      // Parse string as proper Date Object
      this.messages.push(newDoc);
      console.log(this.messages);
    },

  },
});
chat.order('id', 'ascending').subscribe({
  onAdded: app.addedChange,
});

// Image preloading
const image = new Image();
image.src = app.avatar_url;<|MERGE_RESOLUTION|>--- conflicted
+++ resolved
@@ -1,12 +1,7 @@
 'use strict'
 
 const Fusion = require('Fusion')
-<<<<<<< HEAD
-Fusion.enableLogging()
-const fusion = new Fusion('localhost:8181')
-=======
 const fusion = new Fusion('localhost:8181/fusion')
->>>>>>> 65102117
 const chat = fusion('chat')
 const app = new Vue({
 
