--- conflicted
+++ resolved
@@ -3,12 +3,6 @@
 const Joi = require('joi');
 const r = require('rethinkdb');
 const protocol = require('./schema/protocol');
-
-<<<<<<< HEAD
-const check = error.check;
-const fail = error.fail;
-=======
->>>>>>> bb6580ee
 
 module.exports.make_read_reql = function (request) {
   var options = Joi.attempt(request.options, protocol.query);
