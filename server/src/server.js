'use strict';

const Auth = require('./auth').Auth;
const Client = require('./client').Client;
const ReqlConnection = require('./reql_connection').ReqlConnection;
const logger = require('./logger');
const options_schema = require('./schema/server_options').server;

// TODO: dynamically serve different versions of the horizon
// library. Minified, Rx included etc.
const horizon_client_path = require.resolve('@horizon/client/dist/horizon');

const endpoints = {
  insert: require('./endpoint/insert'),
  query: require('./endpoint/query'),
  remove: require('./endpoint/remove'),
  replace: require('./endpoint/replace'),
  store: require('./endpoint/store'),
  subscribe: require('./endpoint/subscribe'),
  update: require('./endpoint/update'),
  upsert: require('./endpoint/upsert'),
};

const assert = require('assert');
const fs = require('fs');
const Joi = require('joi');
const url = require('url');
const websocket = require('engine.io');

const protocol_name = 'rethinkdb-horizon-v0';

const accept_protocol = (protocols, cb) => {
  if (protocols.findIndex((x) => x === protocol_name) !== -1) {
    cb(true, protocol_name);
  } else {
    logger.debug(`Rejecting client without "${protocol_name}" protocol (${protocols}).`);
    cb(false, null);
  }
};

const serve_file = (file_path, res) => {
  fs.access(file_path, fs.R_OK | fs.F_OK, (exists) => {
    if (exists) {
      res.writeHead(404, { 'Content-Type': 'text/plain' });
      res.end(`Client library not found\n`);
    } else {
      fs.readFile(file_path, 'binary', (err, file) => {
        if (err) {
          res.writeHead(500, { 'Content-Type': 'text/plain' });
          res.end(`${err}\n`);
        } else {
          res.writeHead(200);
          res.end(file, 'binary');
        }
      });
    }
  });
};

class Server {
  constructor(http_servers, user_opts) {
    const opts = Joi.attempt(user_opts || { }, options_schema);
    this._path = opts.path;
    this._name = opts.project_name;
    this._permissions_enabled = opts.permissions;
    this._auth_methods = { };
    this._request_handlers = new Map();
    this._http_handlers = new Map();
    this._ws_servers = new Set();
    this._reql_conn = new ReqlConnection(opts.rdb_host,
                                         opts.rdb_port,
                                         opts.project_name,
                                         opts.auto_create_collection,
                                         opts.auto_create_index);
    this._auth = new Auth(this, opts.auth);
    for (const key in endpoints) {
      this.add_request_handler(key, endpoints[key]);
    }

    const verify_client = (info, cb) => {
      // Reject connections if we aren't synced with the database
      if (!this._reql_conn.is_ready()) {
        cb(503, false);
      } else {
        cb(false, true);
      }
    };

    const ws_options = { handleProtocols: accept_protocol,
<<<<<<< HEAD
                         path: this._path,
                         verifyClient: verify_client };
=======
                         allowRequest: verify_client };
>>>>>>> 6d5ae9cc

    const add_websocket = (server) => {
      const ws_server = websocket(Object.assign({}, ws_options))
      .on('error', (error) => logger.error(`Websocket server error: ${error}`))
      .on('connection', (socket) => new Client(socket, this));

      ws_server.attach(server, {
        path: this._path,
      });

      this._ws_servers.add(ws_server);
    };

    const path_replace = new RegExp('^' + this._path + '/');
    const add_http_listener = (server) => {
      // TODO: this doesn't play well with a user removing listeners (or maybe even `once`)
      const extant_listeners = server.listeners('request').slice(0);
      server.removeAllListeners('request');
      server.on('request', (req, res) => {
        const req_path = url.parse(req.url).pathname;
        if (req_path.indexOf(`${this._path}/`) === 0) {
          const sub_path = req_path.replace(path_replace, '');
          const handler = this._http_handlers.get(sub_path);
          if (handler !== undefined) {
            logger.debug(`Handling HTTP request to horizon subpath: ${sub_path}`);
            return handler(req, res);
          }
        }
        if (extant_listeners.length === 0) {
          res.statusCode = 404;
          res.write('File not found.');
          res.end();
        } else {
          extant_listeners.forEach((l) => l.call(server, req, res));
        }
      });
    };

    this.add_http_handler('horizon.js', (req, res) => {
      serve_file(horizon_client_path, res);
    });

    this.add_http_handler('horizon.js.map', (req, res) => {
      serve_file(`${horizon_client_path}.map`, res);
    });

    this.add_http_handler('auth_methods', (req, res) => {
      res.writeHead(200, { 'Content-Type': 'application/json' });
      res.end(JSON.stringify(this._auth_methods));
    });

    if (http_servers.forEach === undefined) {
      add_websocket(http_servers);
      add_http_listener(http_servers);
    } else {
      http_servers.forEach((s) => { add_websocket(s); add_http_listener(s); });
    }
  }

  add_request_handler(request_name, obj) {
    assert(obj.run !== undefined);
    assert(this._request_handlers.get(request_name) === undefined);
    this._request_handlers.set(request_name, obj);
  }

  get_request_handler(request) {
    return this._request_handlers.get(request.type);
  }

  remove_request_handler(request_name) {
    return this._request_handlers.delete(request_name);
  }

  add_http_handler(sub_path, handler) {
    logger.debug(`Added HTTP handler at ${this._path}/${sub_path}`);
    assert.notStrictEqual(handler, undefined);
    assert.strictEqual(this._http_handlers.get(sub_path), undefined);
    this._http_handlers.set(sub_path, handler);
  }

  remove_http_handler(sub_path) {
    return this._http_handlers.delete(sub_path);
  }

  add_auth_provider(provider, options) {
    assert(provider.name);
    assert(options.path);
    assert.strictEqual(this._auth_methods[provider.name], undefined);
    this._auth_methods[provider.name] = `${this._path}/${options.path}`;
    provider(this, options);
  }

  ready() {
    return this._reql_conn.ready();
  }

  close() {
    this._ws_servers.forEach((s) => s.close());
    this._reql_conn.close();
  }
}

module.exports = {
  Server,
  protocol: protocol_name,
};<|MERGE_RESOLUTION|>--- conflicted
+++ resolved
@@ -87,12 +87,7 @@
     };
 
     const ws_options = { handleProtocols: accept_protocol,
-<<<<<<< HEAD
-                         path: this._path,
-                         verifyClient: verify_client };
-=======
                          allowRequest: verify_client };
->>>>>>> 6d5ae9cc
 
     const add_websocket = (server) => {
       const ws_server = websocket(Object.assign({}, ws_options))
